--- conflicted
+++ resolved
@@ -30,8 +30,6 @@
     -fx-fill: rgb(52, 109, 207);
 }
 
-<<<<<<< HEAD
-=======
 .controlPane:hover > .control,
 .toggleControlPane:hover > .control {
     -fx-opacity: 0.5;
@@ -60,7 +58,6 @@
     -fx-fill: white;
 }
 
->>>>>>> ff61904d
 .sideBar {
     -fx-background-color: #f2f2f2;
 }
