package app.musicplayer.view;

import java.net.URL;
import java.util.ArrayList;
import java.util.Collections;
import java.util.ResourceBundle;

import app.musicplayer.MusicPlayer;
import app.musicplayer.model.Album;
import app.musicplayer.model.Library;
import app.musicplayer.model.Song;
import app.musicplayer.util.ClippedTableCell;
import app.musicplayer.util.PlayingTableCell;
import app.musicplayer.util.SubView;
import javafx.animation.Animation;
import javafx.animation.Transition;
import javafx.application.Platform;
import javafx.beans.value.ChangeListener;
import javafx.collections.FXCollections;
import javafx.collections.ObservableList;
import javafx.css.PseudoClass;
import javafx.fxml.FXML;
import javafx.fxml.Initializable;
import javafx.geometry.Insets;
import javafx.geometry.Pos;
import javafx.scene.Node;
import javafx.scene.control.Label;
import javafx.scene.control.OverrunStyle;
import javafx.scene.control.ScrollPane;
import javafx.scene.control.TableColumn;
import javafx.scene.control.TableRow;
import javafx.scene.control.TableView;
import javafx.scene.control.cell.PropertyValueFactory;
import javafx.scene.image.ImageView;
import javafx.scene.layout.FlowPane;
import javafx.scene.layout.VBox;
import javafx.util.Duration;

<<<<<<< HEAD
/**
 * 
 * @version 1.0
 *
 */
public class AlbumsController implements Initializable, SubView {
=======
public class AlbumsController implements Initializable, Scrollable {
>>>>>>> 181b18df
	
    @FXML private ScrollPane gridBox;
	@FXML private FlowPane grid;
    @FXML private VBox songBox;
    @FXML private TableView<Song> songTable;
    @FXML private TableColumn<Song, Boolean> playingColumn;
    @FXML private TableColumn<Song, String> titleColumn;
    @FXML private TableColumn<Song, String> lengthColumn;
    @FXML private TableColumn<Song, Integer> playsColumn;
    
    private boolean isAlbumDetailCollapsed = true;
    
    // Initializes values used for animations.
    private double expandedHeightReload = 50;
    private double collapsedHeightReload = 0;
    private double expandedHeight = 400;
    private double collapsedHeight = 0;
    
    // Initializes the index for the currently selected cell.
    private int currentCell;
    
    // Initializes the value of the x-coordinate for the currently selected cell.
    private double currentCellYCoordinate;
    
    // ANIMIATIONS
    
    private Animation collapseAnimation = new Transition() {
        {
            setCycleDuration(Duration.millis(250));
            setOnFinished(x -> collapseAlbumDetail());
        }
        protected void interpolate(double frac) {
        	double curHeight = collapsedHeight + (expandedHeight - collapsedHeight) * (1.0 - frac);
            songBox.setPrefHeight(curHeight);
            songBox.setOpacity(1.0 - frac);
        }
    };

    private Animation expandAnimation = new Transition() {
        {
            setCycleDuration(Duration.millis(250));
        }
        protected void interpolate(double frac) {
        	double curHeight = collapsedHeight + (expandedHeight - collapsedHeight) * (frac);
            songBox.setPrefHeight(curHeight);
            songBox.setOpacity(frac);
        }
    };
    
    private Animation songTableReloadAnimation = new Transition() {
        {
            setCycleDuration(Duration.millis(250));
        }
        protected void interpolate(double frac) {
            double curHeight = collapsedHeightReload + (expandedHeightReload - collapsedHeightReload) * (frac);
            songTable.setTranslateY(expandedHeightReload - curHeight);
            songTable.setOpacity(frac);
        }
    };
    
    @Override
    public void play() {
    	
    }
    
    @Override
    public void scroll(char letter) {
    	
	    if (!isAlbumDetailCollapsed) {
	    	
	    	PseudoClass selected = PseudoClass.getPseudoClass("selected");
			
	    	for (Node child : grid.getChildren()) {
				child.pseudoClassStateChanged(selected, false);
			}
			
			// Plays the collapse animation to remove the song table.
			collapseAnimation.play();
	    }
		
    	int index = 0;
    	double cellHeight = 0;
    	ObservableList<Node> children = grid.getChildren();
    	
    	for (int i = 0; i < children.size(); i++) {
    		
    		VBox cell = (VBox) children.get(i);
    		cellHeight = cell.getHeight();
    		if (cell.getChildren().size() > 1) {
    			Label label = (Label) cell.getChildren().get(1);
        		char firstLetter = removeArticle(label.getText()).charAt(0);
        		if (firstLetter < letter) {
        			index++;
        		}	
    		}
    	}
    	
    	double row = (index / 5) * cellHeight;
    	double finalVvalue = row / (grid.getHeight() - gridBox.getHeight());
    	double startVvalue = gridBox.getVvalue();
    	
    	Animation scrollAnimation = new Transition() {
            {
                setCycleDuration(Duration.millis(500));
            }
            protected void interpolate(double frac) {
                double vValue = startVvalue + ((finalVvalue - startVvalue) * frac);
                gridBox.setVvalue(vValue);
            }
        };
        
        scrollAnimation.play();
    }
	
	@Override
	public void initialize(URL location, ResourceBundle resources) {
		
		ObservableList<Album> albums = Library.getAlbums();
		Collections.sort(albums);

        int limit = (albums.size() < 25) ? albums.size() : 25;

		for (int i = 0; i < limit; i++) {

            Album album = albums.get(i);
            grid.getChildren().add(createCell(album, i));
		}

        int rows = (albums.size() % 5 == 0) ? albums.size() / 5 : albums.size() / 5 + 1;
        
        // Sets the height and width of the grid to fill the screen.
        grid.prefHeightProperty().bind(gridBox.widthProperty().divide(5).add(16).multiply(rows));
        grid.prefWidthProperty().bind(gridBox.widthProperty());
        
		// Sets the song table to be invisible when the view is initialized.
        songBox.setVisible(false);

        new Thread(() -> {

        	try {
        		Thread.sleep(1000);
        	} catch (Exception ex) {
        		ex.printStackTrace();
        	}
        	
            ArrayList<VBox> cells = new ArrayList<VBox>();

            for (int j = 25; j < albums.size(); j++) {
            	Album album = albums.get(j);
                cells.add(createCell(album, j));
            }

            Platform.runLater(() -> {
                grid.getChildren().addAll(cells);
            });
        }).start();
        
        // Sets preferred column width.
        titleColumn.prefWidthProperty().bind(songTable.widthProperty().subtract(50).multiply(0.5));
        lengthColumn.prefWidthProperty().bind(songTable.widthProperty().subtract(50).multiply(0.25));
        playsColumn.prefWidthProperty().bind(songTable.widthProperty().subtract(50).multiply(0.25));
        
        // Sets the playing properties for the songs in the song table.
        songTable.setRowFactory(x -> {
            TableRow<Song> row = new TableRow<Song>();

            PseudoClass playing = PseudoClass.getPseudoClass("playing");

            ChangeListener<Boolean> changeListener = (obs, oldValue, newValue) -> {
                row.pseudoClassStateChanged(playing, newValue.booleanValue());
            };

            row.itemProperty().addListener((obs, previousSong, currentSong) -> {
            	if (previousSong != null) {
            		previousSong.playingProperty().removeListener(changeListener);
            	}
            	if (currentSong != null) {
                    currentSong.playingProperty().addListener(changeListener);
                    row.pseudoClassStateChanged(playing, currentSong.getPlaying());
                } else {
                    row.pseudoClassStateChanged(playing, false);
                }
            });

            row.setOnMouseClicked(event -> {
                if (event.getClickCount() == 2 && !row.isEmpty()) {
                    Song song = row.getItem();
                    Album album = Library.getAlbum(song.getAlbum());
                    ArrayList<Song> songs = album.getSongs();
                    if (MusicPlayer.isShuffleActive()) {
                    	Collections.shuffle(songs);
                    	songs.remove(song);
                    	songs.add(0, song);
                    }
                    MusicPlayer.setNowPlayingList(songs);
                    MusicPlayer.setNowPlaying(song);
                    MusicPlayer.play();
                }
            });

            return row ;
        });
	}

    private VBox createCell(Album album, int index) {

        VBox cell = new VBox();
        Label title = new Label(album.getTitle());
        ImageView image = new ImageView(album.getArtwork());
        image.imageProperty().bind(album.artworkProperty());
        VBox imageBox = new VBox();

        title.setTextOverrun(OverrunStyle.CLIP);
        title.setWrapText(true);
        title.setPadding(new Insets(10, 0, 10, 0));
        title.setAlignment(Pos.TOP_LEFT);
        title.setPrefHeight(66);
        title.prefWidthProperty().bind(grid.widthProperty().subtract(100).divide(5).subtract(1));

        image.fitWidthProperty().bind(grid.widthProperty().subtract(100).divide(5).subtract(1));
        image.fitHeightProperty().bind(grid.widthProperty().subtract(100).divide(5).subtract(1));
        image.setPreserveRatio(true);
        image.setSmooth(true);

        imageBox.prefWidthProperty().bind(grid.widthProperty().subtract(100).divide(5).subtract(1));
        imageBox.prefHeightProperty().bind(grid.widthProperty().subtract(100).divide(5).subtract(1));
        imageBox.setAlignment(Pos.CENTER);
        imageBox.getChildren().add(image);

        cell.getChildren().addAll(imageBox, title);
        cell.setPadding(new Insets(10, 10, 10, 10));
        cell.getStyleClass().add("album-cell");
        cell.setAlignment(Pos.CENTER);
        cell.setOnMouseClicked(event -> {
        	
        	PseudoClass selected = PseudoClass.getPseudoClass("selected");
        	
        	// If the album detail is collapsed, expand it and populate song table.
        	if (isAlbumDetailCollapsed) {
        		
        		cell.pseudoClassStateChanged(selected, true);
        		
            	// Updates the index of the currently selected cell.
            	currentCell = index;
            	
        		// Shows song table, plays load animation and populates song table with album songs.
        		expandAlbumDetail(cell, index);
        		expandAnimation.play();
        		
        		populateSongTable(cell, album);
        		
        		// Else if album detail is expanded and opened album is reselected.
        	} else if (!isAlbumDetailCollapsed && index == currentCell) {
        		
        		cell.pseudoClassStateChanged(selected, false);
        		
        		// Plays the collapse animation to remove the song table.
        		collapseAnimation.play();
        		
        		// Else if album detail is expanded and a different album is selected on the same row.
        	} else if (!isAlbumDetailCollapsed && !(index == currentCell)
        			&& currentCellYCoordinate == cell.getBoundsInParent().getMaxY()) {
        		
        		for (Node child : grid.getChildren()) {
        			child.pseudoClassStateChanged(selected, false);
        		}
        		cell.pseudoClassStateChanged(selected, true);
        		
            	// Updates the index of the currently selected cell.
            	currentCell = index;
            	
            	// Plays load animation and populates song table with songs of newly selected album.
            	songTableReloadAnimation.play();
        		populateSongTable(cell, album);
        		
        		// Else if album detail is expanded and a different album is selected on a different row.
        	} else if (!isAlbumDetailCollapsed && !(index == currentCell)
        			&& !(currentCellYCoordinate == cell.getBoundsInParent().getMaxY())) {
        		
        		for (Node child : grid.getChildren()) {
        			child.pseudoClassStateChanged(selected, false);
        		}
        		cell.pseudoClassStateChanged(selected, true);
        		
            	// Updates the index of the currently selected cell.
            	currentCell = index;
            	
            	// Collapses the song table and then expands it in the appropriate row with songs on new album.
            	collapseAlbumDetail();
        		expandAlbumDetail(cell, index);
            	songTableReloadAnimation.play();
        		populateSongTable(cell, album);
        	} else {
        		
        		for (Node child : grid.getChildren()) {
        			child.pseudoClassStateChanged(selected, false);
        		}
        		
        		// Plays the collapse animation to remove the song table.
        		collapseAnimation.play();
        	}
        	// Sets the cells max x value as the current cell x coordinate.
        	currentCellYCoordinate = cell.getBoundsInParent().getMaxY();
        });
        return cell;
    }
    
    private void expandAlbumDetail(VBox cell, int index) {
    	isAlbumDetailCollapsed = false;
    	songBox.setVisible(true);
    }
    
    private void collapseAlbumDetail() {
    	isAlbumDetailCollapsed = true;
    	songBox.setVisible(false);
    }
    
    private void populateSongTable(VBox cell, Album selectedAlbum) {    	
    	// Retrieves albums songs and stores them as an observable list.
    	ObservableList<Song> albumSongs = FXCollections.observableArrayList(selectedAlbum.getSongs());
    	
        playingColumn.setCellFactory(x -> new PlayingTableCell<Song, Boolean>());
        titleColumn.setCellFactory(x -> new ClippedTableCell<Song, String>());
        lengthColumn.setCellFactory(x -> new ClippedTableCell<Song, String>());
        playsColumn.setCellFactory(x -> new ClippedTableCell<Song, Integer>());

        // Sets each column item.
        playingColumn.setCellValueFactory(new PropertyValueFactory<Song, Boolean>("playing"));
        titleColumn.setCellValueFactory(new PropertyValueFactory<Song, String>("title"));
        lengthColumn.setCellValueFactory(new PropertyValueFactory<Song, String>("length"));
        playsColumn.setCellValueFactory(new PropertyValueFactory<Song, Integer>("playCount"));
        
        // Adds songs to table.
        songTable.setItems(albumSongs);
    }
    
    private String removeArticle(String title) {

        String arr[] = title.split(" ", 2);

        if (arr.length < 2) {
            return title;
        } else {

            String firstWord = arr[0];
            String theRest = arr[1];

            switch (firstWord) {
                case "A":
                case "An":
                case "The":
                    return theRest;
                default:
                    return title;
            }
        }
    }
}<|MERGE_RESOLUTION|>--- conflicted
+++ resolved
@@ -36,16 +36,12 @@
 import javafx.scene.layout.VBox;
 import javafx.util.Duration;
 
-<<<<<<< HEAD
 /**
  * 
  * @version 1.0
  *
  */
 public class AlbumsController implements Initializable, SubView {
-=======
-public class AlbumsController implements Initializable, Scrollable {
->>>>>>> 181b18df
 	
     @FXML private ScrollPane gridBox;
 	@FXML private FlowPane grid;
