package app.musicplayer.view;

import java.net.URL;
import java.util.ArrayList;
import java.util.Collections;
import java.util.ResourceBundle;

import app.musicplayer.MusicPlayer;
import app.musicplayer.model.Album;
import app.musicplayer.model.Artist;
import app.musicplayer.model.Library;
import app.musicplayer.model.Song;
import app.musicplayer.util.ClippedTableCell;
import app.musicplayer.util.PlayingTableCell;
import javafx.animation.Animation;
import javafx.animation.Transition;
import javafx.beans.value.ChangeListener;
import javafx.collections.FXCollections;
import javafx.collections.ObservableList;
import javafx.css.PseudoClass;
import javafx.fxml.FXML;
import javafx.fxml.Initializable;
import javafx.geometry.Insets;
import javafx.geometry.Pos;
import javafx.scene.control.Label;
import javafx.scene.control.ListCell;
import javafx.scene.control.ListView;
import javafx.scene.control.OverrunStyle;
import javafx.scene.control.Separator;
import javafx.scene.control.TableColumn;
import javafx.scene.control.TableRow;
import javafx.scene.control.TableView;
import javafx.scene.control.cell.PropertyValueFactory;
import javafx.scene.image.ImageView;
import javafx.scene.input.KeyCode;
import javafx.scene.layout.HBox;
import javafx.scene.layout.VBox;
import javafx.util.Duration;

public class ArtistsMainController implements Initializable {

    public class ArtistCell extends ListCell<Artist> {

        HBox cell = new HBox();
        ImageView artistImage = new ImageView();
        Label title = new Label();

        public ArtistCell() {

            super();
            artistImage.setFitWidth(40);
            artistImage.setFitHeight(40);
            artistImage.setPreserveRatio(true);
            artistImage.setSmooth(true);
            artistImage.setCache(true);
            title.setMaxWidth(190);
            title.setTextOverrun(OverrunStyle.CLIP);
            cell.getChildren().addAll(artistImage, title);
            cell.setAlignment(Pos.CENTER_LEFT);
            HBox.setMargin(artistImage, new Insets(0, 10, 0, 0));
        }

        @Override
        protected void updateItem(Artist artist, boolean empty) {

            super.updateItem(artist, empty);

            if (empty){

                setGraphic(null);

            } else {

                title.setText(artist.getTitle());
                artistImage.setImage(artist.getArtistImage());
                setGraphic(cell);
            }
        }
    }

    public class AlbumCell extends ListCell<Album> {

        ImageView albumArtwork = new ImageView();

        public AlbumCell() {

            super();
            setAlignment(Pos.CENTER);
            setPrefHeight(140);
            setPrefWidth(140);
            albumArtwork.setFitWidth(130);
            albumArtwork.setFitHeight(130);
            albumArtwork.setPreserveRatio(true);
            albumArtwork.setSmooth(true);
            albumArtwork.setCache(true);
        }

        @Override
        protected void updateItem(Album album, boolean empty) {

            super.updateItem(album, empty);

            if (empty){

                setGraphic(null);

            } else {

                albumArtwork.setImage(album.getArtwork());
                setGraphic(albumArtwork);
            }
        }
    }

	@FXML private ListView<Artist> artistList;
    @FXML private ListView<Album> albumList;
    @FXML private TableView<Song> songTable;
    @FXML private TableColumn<Song, Boolean> playingColumn;
    @FXML private TableColumn<Song, String> titleColumn;
    @FXML private TableColumn<Song, String> lengthColumn;
    @FXML private TableColumn<Song, Integer> playsColumn;
    @FXML private Label artistLabel;
    @FXML private Label albumLabel;
    @FXML private Separator separator;
    @FXML private VBox subViewRoot;

    private Album selectedAlbum;
    private Artist selectedArtist;
    private double expandedHeight = 50;
    private double collapsedHeight = 0;

    private Animation artistLoadAnimation = new Transition() {
        {
            setCycleDuration(Duration.millis(1000));
        }
        protected void interpolate(double frac) {
            double curHeight = collapsedHeight + (expandedHeight - collapsedHeight) * (frac);
            if (frac < 0.25) {
                subViewRoot.setTranslateY(expandedHeight - curHeight * 4);
            } else {
                subViewRoot.setTranslateY(collapsedHeight);
            }
            subViewRoot.setOpacity(frac);
        }
    };

    private Animation albumLoadAnimation = new Transition() {
        {
            setCycleDuration(Duration.millis(1000));
        }
        protected void interpolate(double frac) {
            double curHeight = collapsedHeight + (expandedHeight - collapsedHeight) * (frac);
            if (frac < 0.25) {
                songTable.setTranslateY(expandedHeight - curHeight * 4);
            } else {
                songTable.setTranslateY(collapsedHeight);
            }
            songTable.setOpacity(frac);
        }
    };
<<<<<<< HEAD
    
    @Override
    public void scroll(char letter) {
    	ObservableList<Artist> artistListItems = artistList.getItems();
    	int selectedCell = 0;

    	for (int i = 0; i < artistListItems.size(); i++) {
    		// Removes article from artist title and compares it to selected letter.
    		String artistTitle = artistListItems.get(i).getTitle();
    		char firstLetter = removeArticle(artistTitle).charAt(0);
    		if (firstLetter < letter) {
        		selectedCell++;
    		}
    	}
    	
    	double startVvalue = scrollPane.getVvalue();
    	double finalVvalue = (double) (selectedCell * 50) / (artistList.getHeight() - scrollPane.getHeight());
    	
    	Animation scrollAnimation = new Transition() {
            {
                setCycleDuration(Duration.millis(500));
            }
            protected void interpolate(double frac) {
                double vValue = startVvalue + ((finalVvalue - startVvalue) * frac);
                scrollPane.setVvalue(vValue);
            }
        };
        scrollAnimation.play();
    }
=======
>>>>>>> ff61904d

    @Override
    public void initialize(URL location, ResourceBundle resources) {

        titleColumn.prefWidthProperty().bind(songTable.widthProperty().subtract(50).multiply(0.5));
        lengthColumn.prefWidthProperty().bind(songTable.widthProperty().subtract(50).multiply(0.25));
        playsColumn.prefWidthProperty().bind(songTable.widthProperty().subtract(50).multiply(0.25));

        playingColumn.setCellFactory(x -> new PlayingTableCell<Song, Boolean>());
        titleColumn.setCellFactory(x -> new ClippedTableCell<Song, String>());
        lengthColumn.setCellFactory(x -> new ClippedTableCell<Song, String>());
        playsColumn.setCellFactory(x -> new ClippedTableCell<Song, Integer>());

        playingColumn.setCellValueFactory(new PropertyValueFactory<Song, Boolean>("playing"));
        titleColumn.setCellValueFactory(new PropertyValueFactory<Song, String>("title"));
        lengthColumn.setCellValueFactory(new PropertyValueFactory<Song, String>("length"));
        playsColumn.setCellValueFactory(new PropertyValueFactory<Song, Integer>("playCount"));

        albumList.setCellFactory(listView -> new AlbumCell());
        artistList.setCellFactory(listView -> new ArtistCell());

        ObservableList<Artist> artists = FXCollections.observableArrayList(Library.getArtists());
        Collections.sort(artists);
        artistList.setItems(artists);

        artistList.setOnMouseClicked(event -> {

            if (event.getClickCount() == 2) {

                Thread thread = new Thread(() -> {
                    ObservableList<Song> songs = FXCollections.observableArrayList();
                    ObservableList<Album> albums = FXCollections.observableArrayList();
                    for (Album album : selectedArtist.getAlbums()) {
                        albums.add(album);
                        for (Song song : album.getSongs()) {
                            songs.add(song);
                        }
                    }
                    
                    if (MusicPlayer.isShuffleActive()) {
                    	Collections.shuffle(songs);
                    } else {
	                    Collections.sort(songs, (first, second) -> {
	
	                        Album firstAlbum = albums.stream().filter(x -> x.getTitle().equals(first.getAlbum())).findFirst().get();
	                        Album secondAlbum = albums.stream().filter(x -> x.getTitle().equals(second.getAlbum())).findFirst().get();
	                        if (firstAlbum.compareTo(secondAlbum) != 0) {
	                            return firstAlbum.compareTo(secondAlbum);
	                        } else {
	                            return first.compareTo(second);
	                        }
	                    });
                    }

                    Song song = songs.get(0);
                    MusicPlayer.setNowPlayingList(songs);
                    MusicPlayer.setNowPlaying(song);
                    MusicPlayer.play();
                });

                thread.start();

            } else {

                if (selectedArtist != artistList.getSelectionModel().getSelectedItem()) {

                    selectedArtist = artistList.getSelectionModel().getSelectedItem();
                    showAllSongs(selectedArtist);
                    artistLabel.setText(selectedArtist.getTitle());
                    albumList.setMaxWidth(albumList.getItems().size() * 150 + 2);
                    albumList.scrollTo(0);

                    if (artistLoadAnimation.statusProperty().get() == Animation.Status.RUNNING) {
                        artistLoadAnimation.stop();
                    }
                    artistLoadAnimation.play();

                } else {

                    showAllSongs(selectedArtist);
                    if (albumLoadAnimation.statusProperty().get() == Animation.Status.RUNNING) {
                        albumLoadAnimation.stop();
                    }
                    albumLoadAnimation.play();
                }
            }
        });

        artistList.setOnKeyPressed(event -> {

            KeyCode key = event.getCode();
            int index = -1;
            switch (key) {
                case DOWN:
                    index = artistList.getSelectionModel().getSelectedIndex() + 1;
                    break;
                case UP:
                    index = artistList.getSelectionModel().getSelectedIndex() - 1;
                    break;
			default:
				break;
            }

            if (index >= 0 && index < artists.size()) {
                Artist artist = artists.get(index);
                selectedArtist = artist;
                showAllSongs(selectedArtist);
                artistLabel.setText(selectedArtist.getTitle());
                albumList.setMaxWidth(albumList.getItems().size() * 150 + 2);
                albumList.scrollTo(0);
                if (artistLoadAnimation.statusProperty().get() == Animation.Status.RUNNING) {
                    artistLoadAnimation.stop();
                }
                artistLoadAnimation.play();
            }
        });

        albumList.setOnMouseClicked(event -> {

            Album album = albumList.getSelectionModel().getSelectedItem();

            if (event.getClickCount() == 2) {

                if (album != selectedAlbum) {
                    selectAlbum(album);
                }

                ArrayList<Song> songs = selectedAlbum.getSongs();

                if (MusicPlayer.isShuffleActive()) {
                	Collections.shuffle(songs);
                } else {
                	Collections.sort(songs);
                }

                MusicPlayer.setNowPlayingList(songs);
                MusicPlayer.setNowPlaying(songs.get(0));
                MusicPlayer.play();

            } else {

                selectAlbum(album);
                if (albumLoadAnimation.statusProperty().get() == Animation.Status.RUNNING) {
                    albumLoadAnimation.stop();
                }
                albumLoadAnimation.play();
            }
        });

        albumList.setOnKeyPressed(event -> {

            KeyCode key = event.getCode();
            int index = -1;
            switch (key) {
                case LEFT:
                    index = albumList.getSelectionModel().getSelectedIndex() - 1;
                    break;
                case RIGHT:
                    index = albumList.getSelectionModel().getSelectedIndex() + 1;
                    break;
			default:
				break;
            }

            if (index >= 0 && index < selectedArtist.getAlbums().size()) {
                Album album = albumList.getItems().get(index);
                selectAlbum(album);
                if (albumLoadAnimation.statusProperty().get() == Animation.Status.RUNNING) {
                    albumLoadAnimation.stop();
                }
                albumLoadAnimation.play();
            }
        });

        songTable.setRowFactory(x -> {

            TableRow<Song> row = new TableRow<Song>();

            PseudoClass playing = PseudoClass.getPseudoClass("playing");

            ChangeListener<Boolean> changeListener = (obs, oldValue, newValue) -> {
                row.pseudoClassStateChanged(playing, newValue.booleanValue());
            };

            row.itemProperty().addListener((obs, previousSong, currentSong) -> {
            	if (previousSong != null) {
            		previousSong.playingProperty().removeListener(changeListener);
            	}
                if (currentSong != null) {
                    currentSong.playingProperty().addListener(changeListener);
                    row.pseudoClassStateChanged(playing, currentSong.getPlaying());
                } else {
                    row.pseudoClassStateChanged(playing, false);
                }
            });

            row.setOnMouseClicked(event -> {
                if (event.getClickCount() == 2 && !row.isEmpty()) {

                    Song song = row.getItem();
                    ArrayList<Song> songs = new ArrayList<Song>();

                    if (selectedAlbum != null) {

                        for (Song s : selectedAlbum.getSongs()) {
                            songs.add(s);
                        }

                    } else {

                        for (Album album : selectedArtist.getAlbums()) {
                            for (Song s : album.getSongs()) {
                                songs.add(s);
                            }
                        }
                    }
                    
                    if (MusicPlayer.isShuffleActive()) {
                    	Collections.shuffle(songs);
                    	songs.remove(song);
                    	songs.add(0, song);
                    } else {
                    	Collections.sort(songs, (first, second) -> {
	
	                        Album firstAlbum = Library.getAlbum(first.getAlbum());
	                        Album secondAlbum = Library.getAlbum(second.getAlbum());
	                        if (firstAlbum.compareTo(secondAlbum) != 0) {
	                            return firstAlbum.compareTo(secondAlbum);
	                        } else {
	                            return first.compareTo(second);
	                        }
	                    });
                    }

                    MusicPlayer.setNowPlayingList(songs);
                    MusicPlayer.setNowPlaying(song);
                    MusicPlayer.play();
                }
            });

            return row ;
        });
    }

    private void selectAlbum(Album album) {

        if (selectedAlbum == album) {

            albumList.getSelectionModel().clearSelection();
            showAllSongs(artistList.getSelectionModel().getSelectedItem());

        } else {
            selectedAlbum = album;
            ObservableList<Song> songs = FXCollections.observableArrayList();

            for (Song song : album.getSongs()) {
                songs.add(song);
            }

            Collections.sort(songs);
            songTable.getSelectionModel().clearSelection();
            songTable.setItems(songs);
            songTable.scrollTo(0);
            albumLabel.setText(album.getTitle());
        }
    }

    private void showAllSongs(Artist artist) {

        ObservableList<Album> albums = FXCollections.observableArrayList();
        ObservableList<Song> songs = FXCollections.observableArrayList();

        for (Album album : artist.getAlbums()) {

            albums.add(album);

            for (Song song : album.getSongs()) {

                songs.add(song);
            }
        }

        Collections.sort(songs, (first, second) -> {

            Album firstAlbum = albums.stream().filter(x -> x.getTitle().equals(first.getAlbum())).findFirst().get();
            Album secondAlbum = albums.stream().filter(x -> x.getTitle().equals(second.getAlbum())).findFirst().get();
            if (firstAlbum.compareTo(secondAlbum) != 0) {
                return firstAlbum.compareTo(secondAlbum);
            } else {
                return first.compareTo(second);
            }
        });

        Collections.sort(albums);

        selectedAlbum = null;
        albumList.getSelectionModel().clearSelection();
        albumList.setItems(albums);
        songTable.setItems(songs);
        songTable.getSelectionModel().clearSelection();
        songTable.scrollTo(0);
        songTable.setVisible(true);
        albumLabel.setText("All Songs");
    }

    public void selectArtist(Artist artist) {

        selectedArtist = artist;
        artistList.getSelectionModel().select(artist);
        artistList.scrollTo(artistList.getSelectionModel().getSelectedIndex());
        showAllSongs(artist);
        albumList.setMaxWidth(albumList.getItems().size() * 150 + 2);
        artistLabel.setText(artist.getTitle());
        separator.setVisible(true);
    }
}<|MERGE_RESOLUTION|>--- conflicted
+++ resolved
@@ -12,6 +12,7 @@
 import app.musicplayer.model.Song;
 import app.musicplayer.util.ClippedTableCell;
 import app.musicplayer.util.PlayingTableCell;
+import app.musicplayer.util.Scrollable;
 import javafx.animation.Animation;
 import javafx.animation.Transition;
 import javafx.beans.value.ChangeListener;
@@ -37,7 +38,7 @@
 import javafx.scene.layout.VBox;
 import javafx.util.Duration;
 
-public class ArtistsMainController implements Initializable {
+public class ArtistsMainController implements Initializable, Scrollable {
 
     public class ArtistCell extends ListCell<Artist> {
 
@@ -158,7 +159,6 @@
             songTable.setOpacity(frac);
         }
     };
-<<<<<<< HEAD
     
     @Override
     public void scroll(char letter) {
@@ -188,8 +188,6 @@
         };
         scrollAnimation.play();
     }
-=======
->>>>>>> ff61904d
 
     @Override
     public void initialize(URL location, ResourceBundle resources) {
