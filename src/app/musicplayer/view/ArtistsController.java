package app.musicplayer.view;

import java.net.URL;
import java.util.ArrayList;
import java.util.Collections;
import java.util.ResourceBundle;

import app.musicplayer.MusicPlayer;
import app.musicplayer.model.Artist;
import app.musicplayer.model.Library;
import app.musicplayer.util.Scrollable;
import javafx.animation.Animation;
import javafx.animation.Transition;
import javafx.application.Platform;
import javafx.collections.FXCollections;
import javafx.collections.ObservableList;
import javafx.fxml.FXML;
import javafx.fxml.Initializable;
import javafx.geometry.Insets;
import javafx.geometry.Pos;
import javafx.scene.Node;
import javafx.scene.control.Label;
import javafx.scene.control.OverrunStyle;
import javafx.scene.control.ScrollPane;
import javafx.scene.image.ImageView;
import javafx.scene.layout.FlowPane;
import javafx.scene.layout.VBox;
import javafx.util.Duration;

public class ArtistsController implements Initializable, Scrollable {

    @FXML private FlowPane grid;
    
    @Override
    public void scroll(char letter) {
<<<<<<< HEAD
=======
    	
>>>>>>> 06375e29
    	int index = 0;
    	double cellHeight = 0;
    	ObservableList<Node> children = grid.getChildren();
    	
    	for (int i = 0; i < children.size(); i++) {
<<<<<<< HEAD
=======
    		
>>>>>>> 06375e29
    		VBox cell = (VBox) children.get(i);
    		cellHeight = cell.getHeight();
    		Label label = (Label) cell.getChildren().get(1);
    		char firstLetter = removeArticle(label.getText()).charAt(0);
    		if (firstLetter < letter) {
    			index++;
    		}
    	}
    	
    	ScrollPane scrollpane = MusicPlayer.getMainController().getScrollPane();
    	
    	double row = (index / 5) * cellHeight;
    	double finalVvalue = row / (grid.getHeight() - scrollpane.getHeight());
    	double startVvalue = scrollpane.getVvalue();
    	
    	Animation scrollAnimation = new Transition() {
            {
                setCycleDuration(Duration.millis(500));
            }
            protected void interpolate(double frac) {
                double vValue = startVvalue + ((finalVvalue - startVvalue) * frac);
                scrollpane.setVvalue(vValue);
            }
        };
        
        scrollAnimation.play();
    }

    @Override
    public void initialize(URL location, ResourceBundle resources) {

        ObservableList<Artist> artists = FXCollections.observableArrayList(Library.getArtists());
        Collections.sort(artists);

        int limit = (artists.size() < 25) ? artists.size() : 25;

        for (int i = 0; i < limit; i++) {

            Artist artist = artists.get(i);
            grid.getChildren().add(createCell(artist));
        }

        int rows = (artists.size() % 5 == 0) ? artists.size() / 5 : artists.size() / 5 + 1;
        grid.prefHeightProperty().bind(grid.widthProperty().divide(5).add(16).multiply(rows));

        new Thread(() -> {

        	try {
        		Thread.sleep(1000);
        	} catch (Exception ex) {
        		ex.printStackTrace();
        	}
        	
            ArrayList<VBox> cells = new ArrayList<VBox>();

            for (int j = 25; j < artists.size(); j++) {
                Artist artist = artists.get(j);
                cells.add(createCell(artist));
            }

            Platform.runLater(() -> {
                grid.getChildren().addAll(cells);
            });

        }).start();
    }

    private VBox createCell(Artist artist) {

        VBox cell = new VBox();
        Label title = new Label(artist.getTitle());
        ImageView image = new ImageView(artist.getArtistImage());
        image.imageProperty().bind(artist.artistImageProperty());
        VBox imageBox = new VBox();

        title.setTextOverrun(OverrunStyle.CLIP);
        title.setWrapText(true);
        title.setPadding(new Insets(10, 0, 10, 0));
        title.setAlignment(Pos.TOP_LEFT);
        title.setPrefHeight(66);
        title.prefWidthProperty().bind(grid.widthProperty().subtract(100).divide(5).subtract(1));

        image.fitWidthProperty().bind(grid.widthProperty().subtract(100).divide(5).subtract(1));
        image.fitHeightProperty().bind(grid.widthProperty().subtract(100).divide(5).subtract(1));
        image.setPreserveRatio(true);
        image.setSmooth(true);

        imageBox.prefWidthProperty().bind(grid.widthProperty().subtract(100).divide(5).subtract(1));
        imageBox.prefHeightProperty().bind(grid.widthProperty().subtract(100).divide(5).subtract(1));
        imageBox.setAlignment(Pos.CENTER);
        imageBox.getChildren().add(image);

        cell.getChildren().addAll(imageBox, title);
        cell.setPadding(new Insets(10, 10, 0, 10));
        cell.getStyleClass().add("artist-cell");
        cell.setAlignment(Pos.CENTER);
        cell.setOnMouseClicked(event -> {

            MainController mainController = MusicPlayer.getMainController();
            ArtistsMainController artistsMainController = (ArtistsMainController) mainController.loadView("ArtistsMain");

            VBox artistCell = (VBox) event.getSource();
            String artistTitle = ((Label) artistCell.getChildren().get(1)).getText();
            Artist a = Library.getArtist(artistTitle);
            artistsMainController.selectArtist(a);
        });

        return cell;
    }
    
    private String removeArticle(String title) {

        String arr[] = title.split(" ", 2);

        if (arr.length < 2) {
            return title;
        } else {

            String firstWord = arr[0];
            String theRest = arr[1];

            switch (firstWord) {
                case "A":
                case "An":
                case "The":
                    return theRest;
                default:
                    return title;
            }
        }
    }
}<|MERGE_RESOLUTION|>--- conflicted
+++ resolved
@@ -33,19 +33,11 @@
     
     @Override
     public void scroll(char letter) {
-<<<<<<< HEAD
-=======
-    	
->>>>>>> 06375e29
     	int index = 0;
     	double cellHeight = 0;
     	ObservableList<Node> children = grid.getChildren();
     	
     	for (int i = 0; i < children.size(); i++) {
-<<<<<<< HEAD
-=======
-    		
->>>>>>> 06375e29
     		VBox cell = (VBox) children.get(i);
     		cellHeight = cell.getHeight();
     		Label label = (Label) cell.getChildren().get(1);
